--- conflicted
+++ resolved
@@ -7,22 +7,13 @@
 more sophisticated geometries, material models, boundary conditions and
 geometries. For example:
 
-<<<<<<< HEAD
-| Model                             | Temperature field                      |
-|-----------------------------------|----------------------------------------|
-| Community isoviscous benchmark    | ![Community](img/subduction2d_iso.png) |
-| Curved geometry dislocation creep | ![Curved](img/subduction2d_curved.png) |
-| Dislocation creep Alaska          | ![Alaska](img/subduction2d_alaska.png) |
-| Evolving 2D slab                  | ![Evolve](img/evolving2d.gif)          |
-| 3D Marianas Trench                | ![Alaska](img/subduction3d.png)        |
-=======
 | Model                             | Temperature field                       |
 |-----------------------------------|-----------------------------------------|
 | Community isoviscous benchmark    | ![Community](img/subduction2d_iso.png)  |
 | Curved geometry dislocation creep | ![Curved](img/subduction2d_curved.png)  |
 | Dislocation creep Alaska          | ![Alaska](img/subduction2d_alaska.png)  |
+| Evolving 2D slab                  | ![Evolving Trench](img/evolving2d.gif)  |
 | 3D Mariana Trench                 | ![Mariana Trench](img/subduction3d.png) |
->>>>>>> d6934ee6
 
 
 ### Note
